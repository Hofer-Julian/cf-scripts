--- conflicted
+++ resolved
@@ -11,11 +11,7 @@
 import json
 import networkx as nx
 import requests
-<<<<<<< HEAD
-import yaml
 from conda.models.version import VersionOrder
-=======
->>>>>>> f81047fc
 from requests import Response
 
 from conda_forge_tick.profiler import profiling
