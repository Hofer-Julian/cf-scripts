--- conflicted
+++ resolved
@@ -27,11 +27,7 @@
     timeout = kwargs.pop("timeout", None)
     env.update(kwargs)
     c = subprocess.run(
-<<<<<<< HEAD
-        shlex.split(cmd),
-=======
         cmd,
->>>>>>> e7ede7e8
         stdout=subprocess.PIPE,
         env=env,
         timeout=timeout,
