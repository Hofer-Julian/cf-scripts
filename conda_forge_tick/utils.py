import datetime
import traceback
import typing
import copy
import pprint
import warnings
from collections.abc import Callable
from collections import defaultdict
import contextlib
import itertools
import hashlib
import rapidjson as json
import logging
import functools
import tempfile
import io
import os
from typing import Any, Tuple, Iterable, Union, Optional, IO, Set
from collections.abc import MutableMapping
from concurrent.futures import (
    ProcessPoolExecutor,
    ThreadPoolExecutor,
    Executor,
)
import subprocess

import github3
import jinja2
import ruamel.yaml

import networkx as nx

from . import sensitive_env

if typing.TYPE_CHECKING:
    from mypy_extensions import TypedDict
    from conda_forge_tick.migrators_types import MetaYamlTypedDict


logger = logging.getLogger("conda_forge_tick.utils")

T = typing.TypeVar("T")
TD = typing.TypeVar("TD", bound=dict, covariant=True)

PACKAGE_STUBS = [
    "_compiler_stub",
    "subpackage_stub",
    "compatible_pin_stub",
    "cdt_stub",
]

CB_CONFIG = dict(
    os=os,
    environ=defaultdict(str),
    compiler=lambda x: x + "_compiler_stub",
    pin_subpackage=lambda *args, **kwargs: args[0],
    pin_compatible=lambda *args, **kwargs: args[0],
    cdt=lambda *args, **kwargs: "cdt_stub",
    cran_mirror="https://cran.r-project.org",
    datetime=datetime,
)

CB_CONFIG_PINNING = dict(
    os=os,
    environ=defaultdict(str),
    compiler=lambda x: x + "_compiler_stub",
    # The `max_pin, ` stub is so we know when people used the functions
    # to create the pins
    pin_subpackage=lambda *args, **kwargs: {"package_name": args[0], **kwargs},
    pin_compatible=lambda *args, **kwargs: {"package_name": args[0], **kwargs},
    cdt=lambda *args, **kwargs: "cdt_stub",
    cran_mirror="https://cran.r-project.org",
    datetime=datetime,
)
CF_TICK_GRAPH_DATA_BACKEND = os.environ.get("CF_TICK_GRAPH_DATA_BACKEND", "file")


# https://stackoverflow.com/questions/6194499/pushd-through-os-system
@contextlib.contextmanager
def pushd(new_dir):
    previous_dir = os.getcwd()
    os.chdir(new_dir)
    try:
        yield
    finally:
        os.chdir(previous_dir)


def yaml_safe_load(stream):
    """Load a yaml doc safely"""
    return ruamel.yaml.YAML(typ="safe", pure=True).load(stream)


def yaml_safe_dump(data, stream=None):
    """Dump a yaml object"""
    yaml = ruamel.yaml.YAML(typ="safe", pure=True)
    yaml.default_flow_style = False
    return yaml.dump(data, stream=stream)


def render_meta_yaml(text: str, for_pinning=False, **kwargs) -> str:
    """Render the meta.yaml with Jinja2 variables.

    Parameters
    ----------
    text : str
        The raw text in conda-forge feedstock meta.yaml file

    Returns
    -------
    str
        The text of the meta.yaml with Jinja2 variables replaced.

    """

    cfg = dict(**kwargs)

    env = jinja2.Environment(undefined=NullUndefined)
    if for_pinning:
        cfg.update(**CB_CONFIG_PINNING)
    else:
        cfg.update(**CB_CONFIG)

    try:
        return env.from_string(text).render(**cfg)
    except Exception:
        import traceback

        logger.debug("render failure:\n%s", traceback.format_exc())
        logger.debug("render template: %s", text)
        logger.debug("render context:\n%s", pprint.pformat(cfg))
        raise


def parse_meta_yaml(
    text: str,
    for_pinning=False,
    platform=None,
    arch=None,
    recipe_dir=None,
    cbc_path=None,
    log_debug=False,
    orig_cbc_path=None,
    **kwargs: Any,
) -> "MetaYamlTypedDict":
    """Parse the meta.yaml.

    Parameters
    ----------
    text : str
        The raw text in conda-forge feedstock meta.yaml file
    platform : str, optional
        The platform (e.g., 'linux', 'osx', 'win').
    arch : str, optional
        The CPU architecture (e.g., '64', 'aarch64').
    recipe_dir : str, optional
        The path to the recipe being parsed.
    cbc_path : str, optional
        The path to global pinning file.
    orig_cbc_path : str, optional
        If not None, the original conda build config file to put next to
        the recipe while parsing.
    log_debug : bool, optional
        If True, print extra debugging info. Default is False.
    **kwargs : glob for extra keyword arguments
        These are passed to the conda_build.config.Config constructor.

    Returns
    -------
    dict :
        The parsed YAML dict. If parsing fails, returns an empty dict. May raise
        for some errors. Have fun.
    """

    def _run(*, use_orig_cbc_path):
        with warnings.catch_warnings():
            warnings.filterwarnings(
                "ignore",
                message="The environment variable",
                category=UserWarning,
                module=r"conda_build\.environ",
            )
            return _parse_meta_yaml_impl(
                text,
                for_pinning=for_pinning,
                platform=platform,
                arch=arch,
                recipe_dir=recipe_dir,
                cbc_path=cbc_path,
                log_debug=log_debug,
                orig_cbc_path=(orig_cbc_path if use_orig_cbc_path else None),
                **kwargs,
            )

    try:
        return _run(use_orig_cbc_path=True)
    except (SystemExit, Exception):
        logger.debug("parsing w/ conda_build_config.yaml failed! " "trying without...")
        try:
            return _run(use_orig_cbc_path=False)
        except (SystemExit, Exception) as e:
            raise RuntimeError(
                "cond build error: %s\n%s"
                % (
                    repr(e),
                    traceback.format_exc(),
                ),
            )


def _parse_meta_yaml_impl(
    text: str,
    for_pinning=False,
    platform=None,
    arch=None,
    recipe_dir=None,
    cbc_path=None,
    log_debug=False,
    orig_cbc_path=None,
    **kwargs: Any,
) -> "MetaYamlTypedDict":
    from conda_build.config import Config
    from conda_build.metadata import parse, MetaData
    import conda_build.api
    import conda_build.environ
    from conda_build.variants import explode_variants

    if (
        recipe_dir is not None
        and cbc_path is not None
        and arch is not None
        and platform is not None
    ):
        with tempfile.TemporaryDirectory() as tmpdir:
            with open(os.path.join(tmpdir, "meta.yaml"), "w") as fp:
                fp.write(text)
            if orig_cbc_path is not None and os.path.exists(orig_cbc_path):
                with open(orig_cbc_path) as fp_r:
                    with open(
                        os.path.join(tmpdir, "conda_build_config.yaml"),
                        "w",
                    ) as fp_w:
                        fp_w.write(fp_r.read())

            def _run_parsing():
                logger.debug(
                    "parsing for platform %s with cbc %s and arch %s"
                    % (
                        platform,
                        cbc_path,
                        arch,
                    ),
                )
                config = conda_build.config.get_or_merge_config(
                    None,
                    platform=platform,
                    arch=arch,
                    exclusive_config_file=cbc_path,
                )
                _cbc, _ = conda_build.variants.get_package_combined_spec(
                    tmpdir,
                    config=config,
                )
                return config, _cbc

            if not log_debug:
                fout = io.StringIO()
                ferr = io.StringIO()
                # this code did use wulritzer.sys_pipes but that seemed
                # to cause conda-build to hang
                # versions:
                #   wurlitzer 3.0.2 py38h50d1736_1    conda-forge
                #   conda     4.11.0           py38h50d1736_0    conda-forge
                #   conda-build   3.21.7           py38h50d1736_0    conda-forge
                with contextlib.redirect_stdout(
                    fout,
                ), contextlib.redirect_stderr(ferr):
                    config, _cbc = _run_parsing()
            else:
                config, _cbc = _run_parsing()

            cfg_as_dict = {}
            for var in explode_variants(_cbc):
                try:
                    m = MetaData(tmpdir, config=config, variant=var)
                except SystemExit as e:
                    raise RuntimeError(repr(e))
                cfg_as_dict.update(conda_build.environ.get_dict(m=m))

            logger.debug("jinja2 environmment:\n%s", pprint.pformat(cfg_as_dict))

        cbc = Config(
            platform=platform,
            arch=arch,
            variant=cfg_as_dict,
            **kwargs,
        )
    else:
        _cfg = {}
        _cfg.update(kwargs)
        if platform is not None:
            _cfg["platform"] = platform
        if arch is not None:
            _cfg["arch"] = arch
        cbc = Config(**_cfg)
        cfg_as_dict = {}

    if for_pinning:
        content = render_meta_yaml(text, for_pinning=for_pinning, **cfg_as_dict)
    else:
        content = render_meta_yaml(text, **cfg_as_dict)

    try:
        return parse(content, cbc)
    except Exception:
        import traceback

        logger.debug("parse failure:\n%s", traceback.format_exc())
        logger.debug("parse template: %s", text)
        logger.debug("parse context:\n%s", pprint.pformat(cfg_as_dict))
        raise


def eval_cmd(cmd, **kwargs):
    """run a command capturing stdout

    stderr is printed for debugging
    any kwargs are added to the env
    """
    env = copy.deepcopy(os.environ)
    timeout = kwargs.pop("timeout", None)
    env.update(kwargs)
    c = subprocess.run(
        cmd,
        shell=True,
        stdout=subprocess.PIPE,
        env=env,
        timeout=timeout,
    )
    if c.returncode != 0:
        print(c.stdout.decode("utf-8"), flush=True)
        c.check_returncode()

    return c.stdout.decode("utf-8")


class UniversalSet(Set):
    """The universal set, or identity of the set intersection operation."""

    def __and__(self, other: Set) -> Set:
        return other

    def __rand__(self, other: Set) -> Set:
        return other

    def __contains__(self, item: Any) -> bool:
        return True

    def __iter__(self) -> typing.Iterator[Any]:
        return self

    def __next__(self) -> typing.NoReturn:
        raise StopIteration

    def __len__(self) -> int:
        return float("inf")


class NullUndefined(jinja2.Undefined):
    def __unicode__(self) -> str:
        return self._undefined_name

    def __getattr__(self, name: Any) -> str:
        return f"{self}.{name}"

    def __getitem__(self, name: Any) -> str:
        return f'{self}["{name}"]'


<<<<<<< HEAD
@functools.lru_cache(maxsize=1)
def get_graph_data_redis_backend(db_name):
    if CF_TICK_GRAPH_DATA_BACKEND == "redislite":
        import redislite

        return redislite.StrictRedis(db_name)
    else:
        raise RuntimeError(
            "Did not recognize graph data backend %s" % CF_TICK_GRAPH_DATA_BACKEND,
        )
=======
def get_sharded_path(file_path, n_dirs=5):
    """computed a sharded location for the LazyJson file."""
    top_dir, file_name = os.path.split(file_path)

    if len(top_dir) == 0:
        top_dir = "lazy_json"

    hx = hashlib.sha1(file_name.encode("utf-8")).hexdigest()[0:n_dirs]

    pth_parts = [top_dir] + [hx[i] for i in range(n_dirs)] + [file_name]

    return os.path.join(*pth_parts)
>>>>>>> dec7247b


class LazyJson(MutableMapping):
    """Lazy load a dict from a json file and save it when updated"""

    def __init__(self, file_name: str):
        self.file_name = file_name
<<<<<<< HEAD

        if CF_TICK_GRAPH_DATA_BACKEND == "file":
            # If the file doesn't exist create an empty file
            if not os.path.exists(self.file_name):
                os.makedirs(os.path.split(self.file_name)[0], exist_ok=True)
                with open(self.file_name, "w") as f:
                    dump({}, f)
        elif CF_TICK_GRAPH_DATA_BACKEND == "redislite":
            fparts = file_name.split("/")
            if len(fparts) == 2:
                key = fparts[0]
                node = fparts[1][: -len(".json")]
                self._dbname = key + ".db"
            else:
                key = "lazy_json"
                node = file_name[: -len(".json")]
                self._dbname = "graph_data.db"

            self._rdkey = key
            self._rdnode = node
            rd = get_graph_data_redis_backend(self._dbname)
            rd.hset(key, node, dumps({}))
        else:
            raise RuntimeError(
                "Did not recognize graph data backend %s" % CF_TICK_GRAPH_DATA_BACKEND,
            )

=======
        self.sharded_path = get_sharded_path(file_name)
        # If the file doesn't exist create an empty file
        if not os.path.exists(self.sharded_path):
            os.makedirs(os.path.split(self.sharded_path)[0], exist_ok=True)
            with open(self.sharded_path, "w") as f:
                dump({}, f)
>>>>>>> dec7247b
        self._data: Optional[dict] = None

    @property
    def data(self):
        self._load()
        return self._data

    def clear(self):
        self._load()
        self._data.clear()
        self._dump()

    def __len__(self) -> int:
        self._load()
        assert self._data is not None
        return len(self._data)

    def __iter__(self) -> typing.Iterator[Any]:
        self._load()
        assert self._data is not None
        yield from self._data

    def __delitem__(self, v: Any) -> None:
        self._load()
        assert self._data is not None
        del self._data[v]
        self._dump()

    def _load(self) -> None:
        if self._data is None:
<<<<<<< HEAD
            if CF_TICK_GRAPH_DATA_BACKEND == "file":
                try:
                    with open(self.file_name) as f:
                        self._data = load(f)
                except FileNotFoundError:
                    print(os.getcwd())
                    print(os.listdir("."))
                    raise
            elif CF_TICK_GRAPH_DATA_BACKEND == "redislite":
                rd = get_graph_data_redis_backend(self._dbname)
                self._data = loads(rd.hget(self._rdkey, self._rdnode))

    def _dump(self, purge=False) -> None:
        self._load()
        if CF_TICK_GRAPH_DATA_BACKEND == "file":
            with open(self.file_name, "w") as f:
                dump(self._data, f)
        elif CF_TICK_GRAPH_DATA_BACKEND == "redislite":
            rd = get_graph_data_redis_backend(self._dbname)
            rd.hset(self._rdkey, self._rdnode, dumps(self._data))

=======
            try:
                with open(self.sharded_path) as f:
                    self._data = load(f)
            except FileNotFoundError:
                print(os.getcwd())
                print(os.listdir("."))
                raise

    def _dump(self, purge=False) -> None:
        self._load()
        with open(self.sharded_path, "w") as f:
            dump(self._data, f)
>>>>>>> dec7247b
        if purge:
            # this evicts the josn from memory and trades i/o for mem
            # the bot uses too much mem if we don't do this
            self._data = None

    def __getitem__(self, item: Any) -> Any:
        self._load()
        assert self._data is not None
        return self._data[item]

    def __setitem__(self, key: Any, value: Any) -> None:
        self._load()
        assert self._data is not None
        self._data[key] = value
        self._dump()

    def __getstate__(self) -> dict:
        state = self.__dict__.copy()
        state["_data"] = None
        return state

    def __enter__(self) -> "LazyJson":
        return self

    def __exit__(self, *args: Any) -> Any:
        self._dump(purge=True)


def setup_logger(logger: logging.Logger, level: Optional[str] = "INFO") -> None:
    """Basic configuration for logging"""
    logger.setLevel(level.upper())
    ch = logging.StreamHandler()
    ch.setLevel(level.upper())
    ch.setFormatter(
        logging.Formatter("%(asctime)-15s %(levelname)-8s %(name)s || %(message)s"),
    )
    logger.addHandler(ch)
    # this prevents duplicate logging messages
    logger.propagate = False


# TODO: upstream this into networkx?
def pluck(G: nx.DiGraph, node_id: Any) -> None:
    """Remove a node from a graph preserving structure.

    This will fuse edges together so that connectivity of the graph is not affected by
    removal of a node.  This function operates in-place.

    Parameters
    ----------
    G : networkx.Graph
    node_id : hashable

    """
    if node_id in G.nodes:
        new_edges = list(
            itertools.product(
                {_in for (_in, _) in G.in_edges(node_id)} - {node_id},
                {_out for (_, _out) in G.out_edges(node_id)} - {node_id},
            ),
        )
        G.remove_node(node_id)
        G.add_edges_from(new_edges)


@contextlib.contextmanager
def executor(kind: str, max_workers: int, daemon=True) -> typing.Iterator[Executor]:
    """General purpose utility to get an executor with its as_completed handler

    This allows us to easily use other executors as needed.
    """
    if kind == "thread":
        with ThreadPoolExecutor(max_workers=max_workers) as pool_t:
            yield pool_t
    elif kind == "process":
        with ProcessPoolExecutor(max_workers=max_workers) as pool_p:
            yield pool_p
    elif kind in ["dask", "dask-process", "dask-thread"]:
        import dask
        import distributed
        from distributed.cfexecutor import ClientExecutor

        processes = kind == "dask" or kind == "dask-process"

        with dask.config.set({"distributed.worker.daemon": daemon}):
            with distributed.LocalCluster(
                n_workers=max_workers,
                processes=processes,
            ) as cluster:
                with distributed.Client(cluster) as client:
                    yield ClientExecutor(client)
    else:
        raise NotImplementedError("That kind is not implemented")


def default(obj: Any) -> Any:
    """For custom object serialization."""
    if isinstance(obj, LazyJson):
        return {"__lazy_json__": obj.file_name}
    elif isinstance(obj, Set):
        return {"__set__": True, "elements": sorted(obj)}
    raise TypeError(repr(obj) + " is not JSON serializable")


def object_hook(dct: dict) -> Union[LazyJson, Set, dict]:
    """For custom object deserialization."""
    if "__lazy_json__" in dct:
        return LazyJson(dct["__lazy_json__"])
    elif "__set__" in dct:
        return set(dct["elements"])
    return dct


def dumps(
    obj: Any,
    sort_keys: bool = True,
    separators: Any = (",", ":"),
    default: "Callable[[Any], Any]" = default,
    **kwargs: Any,
) -> str:
    """Returns a JSON string from a Python object."""
    return json.dumps(
        obj,
        sort_keys=sort_keys,
        # separators=separators,
        default=default,
        indent=1,
        **kwargs,
    )


def dump(
    obj: Any,
    fp: IO[str],
    sort_keys: bool = True,
    separators: Any = (",", ":"),
    default: "Callable[[Any], Any]" = default,
    **kwargs: Any,
) -> None:
    """Returns a JSON string from a Python object."""
    return json.dump(
        obj,
        fp,
        sort_keys=sort_keys,
        # separators=separators,
        default=default,
        indent=1,
        **kwargs,
    )


def loads(
    s: str, object_hook: "Callable[[dict], Any]" = object_hook, **kwargs: Any
) -> dict:
    """Loads a string as JSON, with appropriate object hooks"""
    return json.loads(s, object_hook=object_hook, **kwargs)


def load(
    fp: IO[str],
    object_hook: "Callable[[dict], Any]" = object_hook,
    **kwargs: Any,
) -> dict:
    """Loads a file object as JSON, with appropriate object hooks."""
    return json.load(fp, object_hook=object_hook, **kwargs)


def dump_graph_json(gx: nx.DiGraph, filename: str = "graph.json") -> None:
    nld = nx.node_link_data(gx)
    links = nld["links"]
    links2 = sorted(links, key=lambda x: f'{x["source"]}{x["target"]}')
    nld["links"] = links2
    with open(filename, "w") as f:
        dump(nld, f)


def dump_graph(
    gx: nx.DiGraph,
    filename: str = "graph.json",
    tablename: str = "graph",
    region: str = "us-east-2",
) -> None:
    dump_graph_json(gx, filename)


def load_graph(filename: str = "graph.json", reset_bad=False) -> nx.DiGraph:
    with open(filename) as f:
        nld = load(f)
    gx = nx.node_link_graph(nld)

    if reset_bad:
        for node in gx.nodes:
            with gx.nodes[node]["payload"] as attrs:
                attrs["parsing_error"] = False
                with attrs["pr_info"] as pri:
                    pri["bad"] = False

    return gx


# TODO: This type does not support generics yet sadly
# cc https://github.com/python/mypy/issues/3863
if typing.TYPE_CHECKING:

    class JsonFriendly(TypedDict, total=False):
        keys: typing.List[str]
        data: dict
        PR: dict


@typing.overload
def frozen_to_json_friendly(fz: None, pr: Optional[LazyJson] = None) -> None:
    pass


@typing.overload
def frozen_to_json_friendly(fz: Any, pr: Optional[LazyJson] = None) -> "JsonFriendly":
    pass


@typing.no_type_check
def frozen_to_json_friendly(fz, pr: Optional[LazyJson] = None):
    if fz is None:
        return None
    keys = sorted(list(fz.keys()))
    d = {"keys": keys, "data": dict(fz)}
    if pr:
        d["PR"] = pr
    return d


def github_client() -> github3.GitHub:
    with sensitive_env() as env:
        if env.get("GITHUB_TOKEN"):
            return github3.login(token=env["GITHUB_TOKEN"])
        else:
            return github3.login(env["USERNAME"], env["PASSWORD"])


@typing.overload
def as_iterable(x: dict) -> Tuple[dict]:
    ...


@typing.overload
def as_iterable(x: str) -> Tuple[str]:
    ...


@typing.overload
def as_iterable(x: Iterable[T]) -> Iterable[T]:
    ...


@typing.overload
def as_iterable(x: T) -> Tuple[T]:
    ...


@typing.no_type_check
def as_iterable(iterable_or_scalar):
    """Utility for converting an object to an iterable.
    Parameters
    ----------
    iterable_or_scalar : anything
    Returns
    -------
    l : iterable
        If `obj` was None, return the empty tuple.
        If `obj` was not iterable returns a 1-tuple containing `obj`.
        Otherwise return `obj`
    Notes
    -----
    Although both string types and dictionaries are iterable in Python, we are
    treating them as not iterable in this method.  Thus, as_iterable(dict())
    returns (dict, ) and as_iterable(string) returns (string, )

    Examples
    ---------
    >>> as_iterable(1)
    (1,)
    >>> as_iterable([1, 2, 3])
    [1, 2, 3]
    >>> as_iterable("my string")
    ("my string", )
    >>> as_iterable({'a': 1})
    ({'a': 1}, )
    """

    if iterable_or_scalar is None:
        return ()
    elif isinstance(iterable_or_scalar, (str, bytes)):
        return (iterable_or_scalar,)
    elif hasattr(iterable_or_scalar, "__iter__"):
        return iterable_or_scalar
    else:
        return (iterable_or_scalar,)


def _get_source_code(recipe_dir):
    try:
        from conda_build.api import render
        from conda_build.config import Config
        from conda_build.source import provide

        # Use conda build to do all the downloading/extracting bits
        md = render(
            recipe_dir,
            config=Config(**CB_CONFIG),
            finalize=False,
            bypass_env_check=True,
        )
        if not md:
            return None
        md = md[0][0]
        # provide source dir
        return provide(md)
    except (SystemExit, Exception) as e:
        raise RuntimeError("conda build src exception:" + str(e))


def sanitize_string(instr):
    with sensitive_env() as env:
        tokens = [env.get("PASSWORD", None)]
    for token in tokens:
        if token is not None:
            instr = instr.replace(token, "~" * len(token))

    return instr<|MERGE_RESOLUTION|>--- conflicted
+++ resolved
@@ -377,7 +377,6 @@
         return f'{self}["{name}"]'
 
 
-<<<<<<< HEAD
 @functools.lru_cache(maxsize=1)
 def get_graph_data_redis_backend(db_name):
     if CF_TICK_GRAPH_DATA_BACKEND == "redislite":
@@ -388,7 +387,8 @@
         raise RuntimeError(
             "Did not recognize graph data backend %s" % CF_TICK_GRAPH_DATA_BACKEND,
         )
-=======
+
+
 def get_sharded_path(file_path, n_dirs=5):
     """computed a sharded location for the LazyJson file."""
     top_dir, file_name = os.path.split(file_path)
@@ -401,7 +401,6 @@
     pth_parts = [top_dir] + [hx[i] for i in range(n_dirs)] + [file_name]
 
     return os.path.join(*pth_parts)
->>>>>>> dec7247b
 
 
 class LazyJson(MutableMapping):
@@ -409,13 +408,13 @@
 
     def __init__(self, file_name: str):
         self.file_name = file_name
-<<<<<<< HEAD
+        self.sharded_path = get_sharded_path(file_name)
 
         if CF_TICK_GRAPH_DATA_BACKEND == "file":
             # If the file doesn't exist create an empty file
-            if not os.path.exists(self.file_name):
-                os.makedirs(os.path.split(self.file_name)[0], exist_ok=True)
-                with open(self.file_name, "w") as f:
+            if not os.path.exists(self.sharded_path):
+                os.makedirs(os.path.split(self.sharded_path)[0], exist_ok=True)
+                with open(self.sharded_path, "w") as f:
                     dump({}, f)
         elif CF_TICK_GRAPH_DATA_BACKEND == "redislite":
             fparts = file_name.split("/")
@@ -437,14 +436,6 @@
                 "Did not recognize graph data backend %s" % CF_TICK_GRAPH_DATA_BACKEND,
             )
 
-=======
-        self.sharded_path = get_sharded_path(file_name)
-        # If the file doesn't exist create an empty file
-        if not os.path.exists(self.sharded_path):
-            os.makedirs(os.path.split(self.sharded_path)[0], exist_ok=True)
-            with open(self.sharded_path, "w") as f:
-                dump({}, f)
->>>>>>> dec7247b
         self._data: Optional[dict] = None
 
     @property
@@ -475,10 +466,9 @@
 
     def _load(self) -> None:
         if self._data is None:
-<<<<<<< HEAD
             if CF_TICK_GRAPH_DATA_BACKEND == "file":
                 try:
-                    with open(self.file_name) as f:
+                    with open(self.sharded_path) as f:
                         self._data = load(f)
                 except FileNotFoundError:
                     print(os.getcwd())
@@ -491,26 +481,12 @@
     def _dump(self, purge=False) -> None:
         self._load()
         if CF_TICK_GRAPH_DATA_BACKEND == "file":
-            with open(self.file_name, "w") as f:
+            with open(self.sharded_path, "w") as f:
                 dump(self._data, f)
         elif CF_TICK_GRAPH_DATA_BACKEND == "redislite":
             rd = get_graph_data_redis_backend(self._dbname)
             rd.hset(self._rdkey, self._rdnode, dumps(self._data))
 
-=======
-            try:
-                with open(self.sharded_path) as f:
-                    self._data = load(f)
-            except FileNotFoundError:
-                print(os.getcwd())
-                print(os.listdir("."))
-                raise
-
-    def _dump(self, purge=False) -> None:
-        self._load()
-        with open(self.sharded_path, "w") as f:
-            dump(self._data, f)
->>>>>>> dec7247b
         if purge:
             # this evicts the josn from memory and trades i/o for mem
             # the bot uses too much mem if we don't do this
