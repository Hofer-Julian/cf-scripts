import re
import collections.abc
import hashlib
import logging
import os
import time
import random
import builtins
from copy import deepcopy

import github3
import networkx as nx
import requests
import yaml

from xonsh.lib.collections import ChainDB, _convert_to_dict

from conda_forge_tick.utils import github_client
from .all_feedstocks import get_all_feedstocks
from .utils import parse_meta_yaml, setup_logger, get_requirements, executor, \
    load_graph, dump_graph, LazyJson
from .git_utils import refresh_pr, is_github_api_limit_reached, close_out_labels

logger = logging.getLogger("conda_forge_tick.make_graph")
pin_sep_pat = re.compile(" |>|<|=|\[")


NUM_GITHUB_THREADS = 4


def get_attrs(name, i):
    sub_graph = LazyJson(f'node_attrs/{name}')
    sub_graph.update({
        "time": time.time(),
        "feedstock_name": name,
        # All feedstocks start out as good
        "bad": False,
    })

    logger.info((i, name))

    def fetch_file(filepath):
        r = requests.get(
            "https://raw.githubusercontent.com/"
            "conda-forge/{}-feedstock/master/{}".format(name, filepath)
        )
        failed = False
        if r.status_code != 200:
            logger.warn(
                "Something odd happened when fetching recipe "
                "{}: {}".format(name, r.status_code)
            )
            sub_graph["bad"] = "make_graph: {}".format(r.status_code)
            failed = True

        text = r.content.decode("utf-8")
        return text, failed

    text, failed = fetch_file('recipe/meta.yaml')
    if failed:
        return sub_graph
    sub_graph["raw_meta_yaml"] = text
    yaml_dict = ChainDB(
        *[parse_meta_yaml(text, platform=plat) for plat in ["win", "osx", "linux"]]
    )
    if not yaml_dict:
        logger.warn("Something odd happened when parsing recipe " "{}".format(name))
        sub_graph["bad"] = "make_graph: Could not parse"
        return sub_graph
    sub_graph["meta_yaml"] = _convert_to_dict(yaml_dict)

    # Get the conda-forge.yml
    text, failed = fetch_file('conda-forge.yml')
    if failed:
        return sub_graph
    sub_graph["conda-forge.yml"] = {k: v for k, v in  yaml.safe_load(text).items() if
        k in {'provider', 'max_py_ver', 'max_r_ver', 'compiler_stack'}}

    # TODO: Write schema for dict
    req = get_requirements(yaml_dict)
    sub_graph["req"] = req

    keys = [("package", "name"), ("package", "version")]
    missing_keys = [k[1] for k in keys if k[1] not in yaml_dict.get(k[0], {})]
    source = yaml_dict.get("source", [])
    if isinstance(source, collections.abc.Mapping):
        source = [source]
    source_keys = set()
    for s in source:
        if not sub_graph.get("url"):
            sub_graph["url"] = s.get("url")
        source_keys |= s.keys()
    if "url" not in source_keys:
        missing_keys.append("url")
    if missing_keys:
        logger.warn("Recipe {} doesn't have a {}".format(name, ", ".join(missing_keys)))
    for k in keys:
        if k[1] not in missing_keys:
            sub_graph[k[1]] = yaml_dict[k[0]][k[1]]
    k = next(iter((source_keys & hashlib.algorithms_available)), None)
    if k:
        sub_graph["hash_type"] = k
    return sub_graph


def _build_graph_process_pool(gx, names, new_names):
    with executor('dask', max_workers=20) as (pool, as_completed):
        futures = {
            pool.submit(get_attrs, name, i): name for i, name in enumerate(names)
        }

        for f in as_completed(futures):
            name = futures[f]
            try:
                sub_graph = {'payload': f.result()}
            except Exception as e:
                logger.warn("Error adding {} to the graph: {}".format(name, e))
            else:
                if name in new_names:
                    gx.add_node(name, **sub_graph)
                else:
                    gx.nodes[name].update(**sub_graph)


def _build_graph_sequential(gx, names, new_names):
    for i, name in enumerate(names):
        try:
            sub_graph = {'payload': get_attrs(name, i)}
        except Exception as e:
            logger.warn("Error adding {} to the graph: {}".format(name, e))
        else:
            if name in new_names:
                gx.add_node(name, **sub_graph)
            else:
                gx.nodes[name].update(**sub_graph)


def make_graph(names, gx=None):
    logger.info("reading graph")

    if gx is None:
        gx = nx.DiGraph()

    new_names = [name for name in names if name not in gx.nodes]
    old_names = [name for name in names if name in gx.nodes]
    old_names = sorted(old_names, key=lambda n: gx.nodes[n].get("time", 0))

    total_names = new_names + old_names
    logger.info("start loop")
    env = builtins.__xonsh__.env
    debug = env.get("CONDA_FORGE_TICK_DEBUG", False)
    builder = _build_graph_sequential if debug else _build_graph_process_pool
    builder(gx, total_names, new_names)
    logger.info("loop completed")

    gx2 = deepcopy(gx)
    logger.info("inferring nodes and edges")
    for node, _attrs in gx2.node.items():
        attrs = _attrs['payload']
        for dep in attrs.get("req", []):
            if dep not in gx.nodes:
                gx.add_node(dep, archived=True, time=time.time())
            gx.add_edge(dep, node)
    logger.info("new nodes and edges infered")
    return gx


def update_graph_pr_status(gx: nx.DiGraph) -> nx.DiGraph:
    failed_refresh = 0
    gh = github_client()
    futures = {}
    node_ids = list(gx.nodes)
    # this makes sure that github rate limits are dispersed
    random.shuffle(node_ids)
    with executor('thread', NUM_GITHUB_THREADS) as (pool, as_completed):
        for node_id in node_ids:
            node = gx.nodes[node_id]['payload']
            prs = node.get("PRed", [])
            for i, migration in enumerate(prs):
                pr_json = migration.get('PR', None)
                # allow for false
                if pr_json:
                    future = pool.submit(refresh_pr, pr_json, gh)
                    futures[future] = (node_id, i)

        for f in as_completed(futures):
            name, i = futures[f]
            try:
                res = f.result()
                if res:
                    gx.nodes[name]['payload']["PRed"][i]['PR'].update(**res)
                    logger.info("Updated json for {}: {}".format(name, res["id"]))
            except github3.GitHubError as e:
                logger.critical("GITHUB ERROR ON FEEDSTOCK: {}".format(name))
                failed_refresh += 1
                if is_github_api_limit_reached(e, gh):
                    break
            except Exception as e:
                logger.critical("ERROR ON FEEDSTOCK: {}: {}".format(
                    name,
                    gx.nodes[name]['payload']["PRed"][i]['data']))
                raise
    logger.info("JSON Refresh failed for {} PRs".format(failed_refresh))
    return gx


def close_labels(gx: nx.DiGraph) -> nx.DiGraph:
    failed_refresh = 0
    gh = github_client()
    futures = {}
    node_ids = list(gx.nodes)
    # this makes sure that github rate limits are dispersed
    random.shuffle(node_ids)
    with executor('thread', NUM_GITHUB_THREADS) as (pool, as_completed):
        for node_id in node_ids:
            node = gx.nodes[node_id]['payload']
            prs = node.get("PRed", [])
            for i, migration in enumerate(prs):
                pr_json = migration.get('PR', None)
                # allow for false
                if pr_json:
                    future = pool.submit(close_out_labels, pr_json, gh)
                    futures[future] = (node_id, i)

        for f in as_completed(futures):
            name, i = futures[f]
            try:
                res = f.result()
                if res:
<<<<<<< HEAD
                    del gx.node[name]['payload']["PRed"][i]
=======
                    # add a piece of metadata which makes the muid matchup
                    # fail
                    gx.node[name]['PRed'][i]['data']['bot_rerun'] = time.time()
                    if 'bot_rerun' not in gx.node[name]["PRed"][i]['keys']:
                        gx.node[name]['PRed'][i]['keys'].append('bot_rerun')

>>>>>>> fc0e8181
                    logger.info(
                        "Closed and removed PR and branch for "
                        "{}: {}".format(name, res["id"])
                    )
            except github3.GitHubError as e:
                logger.critical("GITHUB ERROR ON FEEDSTOCK: {}".format(name))
                failed_refresh += 1
                if is_github_api_limit_reached(e, gh):
                    break
            except Exception as e:
                logger.critical("ERROR ON FEEDSTOCK: {}: {}".format(
                    name, gx.nodes[name]['payload']["PRed"][i]['data']))
                raise
    logger.info("JSON Refresh failed for {} PRs".format(failed_refresh))
    return gx


def main(args=None):
    setup_logger(logger)
    names = get_all_feedstocks(cached=True)
    if os.path.exists("graph.json"):
        gx = load_graph()
    else:
        gx = None
    gx = make_graph(names, gx)
    # Utility flag for testing -- we don't need to always update GH
    no_github_fetch = os.environ.get('CONDA_FORGE_TICK_NO_GITHUB_REQUESTS')
    if not no_github_fetch:
        gx = update_graph_pr_status(gx)
        gx = close_labels(gx)

    logger.info("writing out file")
    dump_graph(gx)


if __name__ == "__main__":
    main()<|MERGE_RESOLUTION|>--- conflicted
+++ resolved
@@ -213,7 +213,7 @@
     random.shuffle(node_ids)
     with executor('thread', NUM_GITHUB_THREADS) as (pool, as_completed):
         for node_id in node_ids:
-            node = gx.nodes[node_id]['payload']
+            node = gx.nodes[node_id]
             prs = node.get("PRed", [])
             for i, migration in enumerate(prs):
                 pr_json = migration.get('PR', None)
@@ -227,16 +227,11 @@
             try:
                 res = f.result()
                 if res:
-<<<<<<< HEAD
-                    del gx.node[name]['payload']["PRed"][i]
-=======
                     # add a piece of metadata which makes the muid matchup
                     # fail
-                    gx.node[name]['PRed'][i]['data']['bot_rerun'] = time.time()
-                    if 'bot_rerun' not in gx.node[name]["PRed"][i]['keys']:
-                        gx.node[name]['PRed'][i]['keys'].append('bot_rerun')
-
->>>>>>> fc0e8181
+                    gx.node[name]['payload']['PRed'][i]['data']['bot_rerun'] = time.time()
+                    if 'bot_rerun' not in gx.node[name]['payload']["PRed"][i]['keys']:
+                        gx.node[name]['payload']['PRed'][i]['keys'].append('bot_rerun')
                     logger.info(
                         "Closed and removed PR and branch for "
                         "{}: {}".format(name, res["id"])
