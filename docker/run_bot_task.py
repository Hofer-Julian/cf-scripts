--- conflicted
+++ resolved
@@ -84,21 +84,13 @@
         from conda_forge_tick.lazy_json_backends import dumps
         from conda_forge_tick.utils import setup_logging
 
-<<<<<<< HEAD
-        setup_logging(log_level)
-
-=======
->>>>>>> 0822a6a6
         data = None
         ret = copy.copy(kwargs)
         outerr = StringIO()
         try:
             with redirect_stdout(outerr), redirect_stderr(outerr):
-<<<<<<< HEAD
-=======
                 # logger call needs to be here so it gets the changed stdout/stderr
                 setup_logging(log_level)
->>>>>>> 0822a6a6
                 data = func(**kwargs)
 
             ret["data"] = data
@@ -129,7 +121,6 @@
     with tempfile.TemporaryDirectory() as tmpdir:
         with pushd(tmpdir):
             attrs = _get_existing_feedstock_node_attrs(existing_feedstock_node_attrs)
-<<<<<<< HEAD
             name = attrs["feedstock_name"]
 
             data = get_latest_version_local(
@@ -166,16 +157,6 @@
                 )
 
     return attrs
-=======
-            name = attrs["feedstock_name"]
-
-            data = get_latest_version_local(
-                name,
-                attrs,
-                _sources,
-            )
-    return data
->>>>>>> 0822a6a6
 
 
 @click.group()
@@ -183,7 +164,6 @@
     pass
 
 
-<<<<<<< HEAD
 @cli.command(name="parse-feedstock")
 @log_level_option
 @existing_feedstock_node_attrs_option
@@ -211,8 +191,6 @@
     )
 
 
-=======
->>>>>>> 0822a6a6
 @cli.command(name="get-latest-version")
 @log_level_option
 @existing_feedstock_node_attrs_option
