--- conflicted
+++ resolved
@@ -773,11 +773,7 @@
         "To maintain the old behavior you should migrate to astropy-base.",
     )
 
-<<<<<<< HEAD
-    # add_noarch_python_min_migrator(migrators, gx)
-=======
     add_noarch_python_min_migrator(migrators, gx)
->>>>>>> 8b0b79d7
 
     pinning_migrators: List[Migrator] = []
     migration_factory(pinning_migrators, gx)
