"""Classes for migrating repos"""
import os
import urllib.error

import re
from itertools import chain
from textwrap import dedent
import warnings
from itertools import permutations

import networkx as nx
import conda.exceptions
from conda.models.version import VersionOrder
from rever.tools import (eval_version, hash_url, replace_in_file)
from xonsh.lib.os import indir
from conda_smithy.update_cb3 import update_cb3
from conda_smithy.configure_feedstock import get_cfp_file_path

from conda_build.source import provide
from conda_build.config import Config
from conda_build.api import render

from ruamel.yaml import safe_load, safe_dump

import requests

from conda_forge_tick.path_lengths import cyclic_topological_sort
from .utils import render_meta_yaml, UniversalSet, frozen_to_json_friendly, \
<<<<<<< HEAD
    as_iterable, parse_meta_yaml
=======
    as_iterable, CB_CONFIG
>>>>>>> 3fd17a19


try: 
    from conda_smithy.lint_recipe import NEEDED_FAMILIES
except ImportError:
    NEEDED_FAMILIES = ["gpl", "bsd", "mit", "apache", "psf"]


def _no_pr_pred(pred):
    l = []
    for pr in pred:
        l.append({'data': pr['data'], 'keys': pr['keys']})
    return l

class MiniMigrator:
    def filter(self, attrs: dict) -> bool:
        """ If true don't act upon node

        Parameters
        ----------
        attrs : dict
            The node attributes

        Returns
        -------
        bool :
            True if node is to be skipped
        """
        return True

    def migrate(self, recipe_dir, attrs, **kwargs):
        """Perform the migration, updating the ``meta.yaml``

        Parameters
        ----------
        recipe_dir : str
            The directory of the recipe
        attrs : dict
            The node attributes

        Returns
        -------
        namedtuple or bool:
            If namedtuple continue with PR, if False scrap local folder
        """
        return


class PipMigrator(MiniMigrator):
    bad_install = ('python setup.py install', 'python -m pip install --no-deps --ignore-installed .')
    def filter(self, attrs: dict) -> bool:
        scripts = as_iterable(attrs.get('meta_yaml', {}).get('build', {}).get('script', []))
        return not bool(set(self.bad_install) & set(scripts))

    def migrate(self, recipe_dir, attrs, **kwargs):
        with indir(recipe_dir):
            for b in self.bad_install:
                replace_in_file(f'script: {b}', "script: {{ PYTHON }} -m pip install . --no-deps -vv", 'meta.yaml')


class LicenseMigrator(MiniMigrator):
    def filter(self, attrs: dict) -> bool:
        license = attrs.get('meta_yaml', {}).get('about', {}).get('license', '')
        license_fam = (attrs.get('meta_yaml', {}).get('about', {}).get('license_family', '').lower() or
                       license.lower().partition('-')[0].partition('v')[0])
        if license_fam in NEEDED_FAMILIES and 'license_file' not in attrs.get('meta_yaml', {}).get('about', {}):
            return False
        return True

    def migrate(self, recipe_dir, attrs, **kwargs):
        # Use conda build to do all the downloading/extracting bits
        md = render(recipe_dir, config=Config(**CB_CONFIG))[0][0]
        # go into source dir
        cb_work_dir = provide(md)
        with indir(cb_work_dir):
            # look for a license file
            license_files = [(s for s in os.listdir('.') if any(s.lower().startswith(k) for k in ['license', 'copying', 'copyright']))]
            # if there is a license file in tarball update things
        rm -r @(cb_work_dir)
        if license_files:
            with indir(recipe_dir):
                '''BSD 3-Clause License
                  Copyright (c) 2017, Anthony Scopatz
                  Copyright (c) 2018, The Regro Developers
                  All rights reserved.'''
                with open('meta.yaml', 'r') as f:
                    raw = f.read()
                lines = raw.splitlines()
                ptn = re.compile(r'(\s*?)' + 'license:')
                for i, line in enumerate(lines):
                   m = ptn.match(line)
                   if m is not None:
                       break
                ws = m.group(1)
                if len(license_files) == 1:
                    replace_in_file(line, line + "\n" + ws + f"license_file: {next(iter(license_files))}", 'meta.yaml')
                else:
                    replace_in_file(line, line + "\n" + ws + f"license_file: {license_files}", 'meta.yaml')

        # if license not in tarball do something!
        # check if

class Migrator:
    """Base class for Migrators"""
    rerender = False

    migrator_version = 0

    build_patterns = ((re.compile('(\s*?)number:\s*([0-9]+)'),
                       'number: {}'),
                      (re.compile('(\s*?){%\s*set build_number\s*=\s*"?([0-9]+)"?\s*%}'),
                       '{{% set build_number = {} %}}'),
                      (re.compile('(\s*?){%\s*set build\s*=\s*"?([0-9]+)"?\s*%}'),
                       '{{% set build = {} %}}')
                     )

    def __init__(self, pr_limit=0, obj_version=None, piggy_back_migrations=None):
        if piggy_back_migrations is None:
            piggy_back_migrations = []
        self.piggy_back_migrations = piggy_back_migrations
        self.pr_limit = pr_limit
        self.obj_version=obj_version

    def filter(self, attrs: dict, not_bad_str_start='') -> bool:
        """ If true don't act upon node

        Parameters
        ----------
        attrs : dict
            The node attributes
        not_bad_str_start : str, optional
            If the 'bad' notice starts with the string then it is not
            to be excluded. For example, rebuild migrations don't need
            to worry about if the upstream can be fetched. Defaults to ``''``

        Returns
        -------
        bool :
            True if node is to be skipped
        """
        # never run on archived feedstocks
        # don't run on things we've already done
        # don't run on bad nodes
        return (attrs.get('archived', False)
                or frozen_to_json_friendly(self.migrator_uid(attrs)
                                           )['data'] in (z['data'] for z in attrs.get('PRed', []))
                or (attrs.get('bad', False)
                    # This could be a dict, but then we can't fix it
                    and isinstance(attrs.get('bad'), str)
                    # TODO: support a list of stings?
                    and not attrs.get('bad').startswith(not_bad_str_start)))

    def migrate(self, recipe_dir, attrs, **kwargs):
        """Perform the migration, updating the ``meta.yaml``

        Parameters
        ----------
        recipe_dir : str
            The directory of the recipe
        attrs : dict
            The node attributes

        Returns
        -------
        namedtuple or bool:
            If namedtuple continue with PR, if False scrap local folder
        """
        for mini_migrator in self.piggy_back_migrations:
            if not mini_migrator.filter(attrs):
                mini_migrator.migrate(recipe_dir, attrs, **kwargs)
        return self.migrator_uid(attrs)

    def pr_body(self):
        """Create a PR message body

        Returns
        -------
        body: str
            The body of the PR message
        """
        body = (
            '{}\n'
            'If this PR was opened in error or needs to be updated please add '
            'the `bot-rerun` label to this PR. The bot will close this PR and '
            'schedule another one.\n\n'
            '<sub>'
            'This PR was created by the [cf-regro-autotick-bot](https://github.com/regro/cf-scripts).\n'
            'The **cf-regro-autotick-bot** is a service to automatically '
            'track the dependency graph, migrate packages, and '
            'propose package version updates for conda-forge. '
            "If you would like a local version of this bot, you might consider using "
            "[rever](https://regro.github.io/rever-docs/). "
            "Rever is a tool for automating software releases and forms the "
            "backbone of the bot's conda-forge PRing capability. Rever is both "
            "conda (`conda install -c conda-forge rever`) and pip "
            "(`pip install re-ver`) installable.\n"
            'Finally, feel free to drop us a line if there are any '
            '[issues](https://github.com/regro/cf-scripts/issues)!'
            '</sub>')
        return body

    def commit_message(self):
        """Create a commit message"""
        return 'migration: ' + self.__class__.__name__

    def pr_title(self):
        """Title for PR"""
        return 'PR from Regro-cf-autotick-bot'

    def pr_head(self):
        """Head for PR"""
        return $USERNAME + ':' + self.remote_branch()

    def remote_branch(self):
        """Branch to use on local and remote"""
        return 'bot-pr'

    def migrator_uid(self, attrs: dict) -> frozen_to_json_friendly:
        """Make a unique id for this migrator and node attrs

        Parameters
        ----------
        attrs: dict
            Node attrs

        Returns
        -------
        nt: frozen_to_json_friendly
            The unique id as a frozen_to_json_friendly (so it can be used as keys in dicts)
        """
        d = {'migrator_name': self.__class__.__name__,
             'migrator_version': self.migrator_version,
             'bot_rerun': False
             }
        # Carveout for old migrators w/o obj_versions
        if self.obj_version:
            d.update(migrator_object_version=self.obj_version)
        return d

    def order(self, graph, total_graph):
        """Order to run migrations in

        Parameters
        ----------
        graph : nx.DiGraph
            The graph of migratable PRs

        Returns
        -------

        """
        top_level = set(
            node for node in graph if not list(graph.predecessors(node)) or list(graph.predecessors(node)) == [node])
        return cyclic_topological_sort(graph, top_level)

    @classmethod
    def set_build_number(cls, filename):
        """Bump the build number of the specified recipe.

        Parameters
        ----------
        filename : str
            Path the the meta.yaml

        """

        for p, n in cls.build_patterns:
            with open(filename, 'r') as f:
                raw = f.read()
            lines = raw.splitlines()
            for i, line in enumerate(lines):
                m = p.match(line)
                if m is not None:
                    old_build_number = int(m.group(2))
                    new_build_number = cls.new_build_number(old_build_number)
                    lines[i] = m.group(1) + n.format(new_build_number)
            upd = '\n'.join(lines) + '\n'
            with open(filename, 'w') as f:
                f.write(upd)

    @classmethod
    def new_build_number(cls, old_number: int):
        """Determine the new build number to use.

        Parameters
        ----------
        old_number : int
            Old build number detected

        Returns
        -------
        new_build_number
        """
        increment = getattr(cls, "bump_number", 1)
        return old_number + increment

    @classmethod
    def migrator_label(cls):
        # This is the label that the bot will attach to a pr made by the bot
        return {
            'name': f'bot-{cls.__name__.lower()}',
            'description': cls.__doc__.strip(),
            'color': '#6c64ff',
        }


class Version(Migrator):
    """Migrator for version bumping of packages"""
    max_num_prs = 3
    patterns = (
        # filename, pattern, new
        # set the version
        ('meta.yaml', 'version:\s*[A-Za-z0-9._-]+', 'version: "$VERSION"'),
        ('meta.yaml', '{%\s*set\s+version\s*=\s*[^\s]*\s*%}',
            '{% set version = "$VERSION" %}'),
    )

    url_pat = re.compile(r'^( *)(-)?(\s*)url:\s*([^\s#]+?)\s*(?:(#.*)?\[([^\[\]]+)\])?(?(5)[^\(\)\n]*)(?(2)\n\1 \3.*)*$', flags=re.M)
    r_url_pat = re.compile(r'^(\s*)(-)?(\s*)url:\s*(?:(#.*)?\[([^\[\]]+)\])?(?(4)[^\(\)]*?)\n(\1(?(2) \3)  -.*\n?)*', flags=re.M)
    r_urls = re.compile('\s*-\s*(.+?)(?:#.*)?$', flags=re.M)

    migrator_version = 0

    def find_urls(self, text):
        """Get the URLs and platforms in a meta.yaml."""
        urls = []
        for m in self.url_pat.finditer(text):
            urls.append((m.group(4), m.group(6), m.group()))
        for m in self.r_url_pat.finditer(text):
            if m is not None:
                r = self.r_urls.findall(m.group())
                urls.append((r, m.group(2), m.group()))
        return urls

    def get_hash_patterns(self, filename, urls, hash_type):
        """Get the patterns to replace hash for each platform."""
        pats = ()
        checksum_names = ['hash_value', 'hash', 'hash_val', 'sha256sum',
                          'checksum', hash_type]
        for url, platform, line in urls:
            if isinstance(url, list):
                for u in url:
                    u = u.strip("'\"")
                    try:
                        hash = hash_url(u, hash_type)
                        break
                    except urllib.error.HTTPError:
                        continue
            else:
                url = url.strip("'\"")
                hash = hash_url(url, hash_type)
            m = re.search('\s*{}:(.+)'.format(hash_type), line)
            if m is None:
                p = '{}:\s*[0-9A-Fa-f]+'.format(hash_type)
                if platform:
                    p += '\s*(#.*)\[{}\](?(1)[^\(\)]*)$'.format(platform)
                else:
                    p += '$'
            else:
                p = '{}:{}$'.format(hash_type, m.group(1))
            n = '{}: {}'.format(hash_type, hash)
            if platform:
                n += '  # [{}]'.format(platform)
            pats += ((filename, p, n),)

            base1 = '''{{%\s*set {checkname} = ['"][0-9A-Fa-f]+['"] %}}'''
            base2 = '{{% set {checkname} = "{h}" %}}'
            for cn in checksum_names:
                pats += (('meta.yaml',
                          base1.format(checkname=cn),
                          base2.format(checkname=cn, h=hash)),)
        return pats

    def filter(self, attrs):
        # if no new version do nothing
        if "new_version" not in attrs:
            return True
        conditional = super().filter(attrs)
        result = bool(
            conditional  # if archived/finished
            or len([k for k in attrs.get('PRed', []) if
                    k['data'].get('migrator_name') == 'Version' and
                    k.get('PR', {}).get('state', None) == 'open']) > self.max_num_prs
            or not attrs.get('new_version')  # if no new version
        )
        try:
            version_filter = (
                # if new version is less than current version
                (VersionOrder(str(attrs['new_version'])) <=
                    VersionOrder(str(attrs.get('version', '0.0.0'))))
                # if PRed version is greater than newest version
                or any(VersionOrder(self._extract_version_from_hash(h)) >=
                    VersionOrder(str(attrs['new_version'])
                                    ) for h in attrs.get('PRed', set()))
                )
        except conda.exceptions.InvalidVersionSpec as e:
            warnings.warn(f"Failed to filter to to invalid version for {attrs}\nException: {e}")
            version_filter = True
        return result or version_filter

    def migrate(self, recipe_dir, attrs, hash_type='sha256'):
        # Render with new version but nothing else
        version = attrs['new_version']
        with indir(recipe_dir):
            with open('meta.yaml', 'r') as f:
                text = f.read()
        url = re.search('\s*-?\s*url:.*?\n(    -.*\n?)*', text).group()
        if 'cran.r-project.org/src/contrib' in url:
            version = version.replace('_', '-')
        with indir(recipe_dir), ${...}.swap(VERSION=version):
            for f, p, n in self.patterns:
                p = eval_version(p)
                n = eval_version(n)
                replace_in_file(p, n, f)
            with open('meta.yaml', 'r') as f:
                text = f.read()

        # render the text and check that the URL exists, if it doesn't try variations
        # if variations then update url
        rendered = parse_meta_yaml(render_meta_yaml(text))
        # only run for single url recipes as the moment
        if isinstance(rendered['source'], dict) and isinstance(rendered['source'].get('url', []), str) and requests.get(rendered['source']['url']).status_code != 200:
            with indir(recipe_dir):
                for a, b in permutations(['.zip', '.tar.gz']):
                    text = text.replace(a, b)
                    rendered = parse_meta_yaml(render_meta_yaml(text))
                    if requests.get(rendered['source']['url']).status_code == 200:
                        with open('meta.yaml', 'w') as f:
                            f.write(text)
                        break
        # Get patterns to replace checksum for each platform
        rendered_text = render_meta_yaml(text)
        urls = self.find_urls(rendered_text)
        new_patterns = self.get_hash_patterns('meta.yaml', urls, hash_type)

        with indir(recipe_dir):
            for f, p, n in new_patterns:
                p = eval_version(p)
                n = eval_version(n)
                replace_in_file(p, n, f)
            self.set_build_number('meta.yaml')
        return super().migrate(recipe_dir, attrs)

    def pr_body(self):
        pred = [(name, $SUBGRAPH.node[name]['payload']['new_version'])
                for name in list($SUBGRAPH.predecessors($NODE))]
        body = super().pr_body()
        body = body.format(
            'It is very likely that the current package version for this '
            'feedstock is out of date.\n'
            'Notes for merging this PR:\n'
            "1. Feel free to push to the bot's branch to update this PR if needed.\n"
            "2. The bot will almost always only open one PR per version.\n"
            "Checklist before merging this PR:\n"
            "- [ ] Dependencies have been updated if changed\n"
            "- [ ] Tests have passed \n"
            "- [ ] Updated license if changed and `license_file` is packaged \n"
            "\n"
            "Note that the bot will stop issuing PRs if more than {} Version bump PRs "
            "generated by the bot are open. If you don't want to package a particular "
            "version please close the PR\n"
            "\n".format(self.max_num_prs)
            )
        # Statement here
        template = ('|{name}|{new_version}|[![Anaconda-Server Badge]'
                    '(https://img.shields.io/conda/vn/conda-forge/{name}.svg)]'
                    '(https://anaconda.org/conda-forge/{name})|\n')
        if len(pred) > 0:
            body += ('\n\nHere is a list of all the pending dependencies (and their '
                     'versions) for this repo. '
                     'Please double check all dependencies before merging.\n\n')
            # Only add the header row if we have content.
            # Otherwise the rendered table in the github comment
            # is empty which is confusing
            body += ('| Name | Upstream Version | Current Version |\n'
                     '|:----:|:----------------:|:---------------:|\n')
        for p in pred:
            body += template.format(name=p[0], new_version=p[1])
        return body

    def commit_message(self):
        return "updated v" + self.attrs['new_version']

    def pr_title(self):
        return $PROJECT + ' v' + self.attrs['new_version']

    def pr_head(self):
        return $USERNAME + ':' + self.remote_branch()

    def remote_branch(self):
        return self.attrs['new_version']

    def migrator_uid(self, attrs):
        n = super().migrator_uid(attrs)
        n.update(version=attrs["new_version"])
        return n

    def _extract_version_from_hash(self, h):
        return h.get('version', '0.0.0')

    @classmethod
    def new_build_number(cls, old_build_number: int):
        return 0


class JS(Migrator):
    """Migrator for JavaScript syntax"""
    patterns = [
        ('meta.yaml', '  script: npm install -g \.',
         '  script: |\n'
         '    tgz=$(npm pack)\n'
         '    npm install -g $tgz'),
        ('meta.yaml', '   script: |\n', '  script: |')
    ]

    migrator_version = 0

    def filter(self, attrs):
        conditional = super().filter(attrs)
        return bool(conditional or
                ((attrs.get('meta_yaml', {})
                .get('build', {})
                .get('noarch') != 'generic')
                or (attrs.get('meta_yaml', {})
                    .get('build', {})
                    .get('script') != 'npm install -g .'))
                and '  script: |' in attrs.get('raw_meta_yaml', '').split('\n')
                    )

    def migrate(self, recipe_dir, attrs, **kwargs):
        with indir(recipe_dir):
            for f, p, n in self.patterns:
                p = eval_version(p)
                n = eval_version(n)
                replace_in_file(p, n, f,
                                leading_whitespace=False
                                )
            self.set_build_number('meta.yaml')
        return super().migrate(recipe_dir, attrs)

    def pr_body(self):
        body = super().pr_body()
        body = body.format(
            'It is very likely that this feedstock is in need of migration.\n'
            'Notes and instructions for merging this PR:\n'
            '1. Please merge the PR only after the tests have passed. \n'
            "2. Feel free to push to the bot's branch to update this PR if needed. \n")
        return body

    def commit_message(self):
        return "migrated to new npm build"

    def pr_title(self):
        return 'Migrate to new npm build'

    def pr_head(self):
        return $USERNAME + ':' + self.remote_branch()

    def remote_branch(self):
        return 'npm_migration'


class Compiler(Migrator):
    """Migrator for Jinja2 comiler syntax."""
    migrator_version = 0

    rerender = True

    compilers = {'toolchain', 'toolchain3', 'gcc', 'cython', 'pkg-config',
                 'autotools', 'make', 'cmake', 'autconf', 'libtool', 'm4',
                 'ninja', 'jom', 'libgcc', 'libgfortran'}

    def __init__(self, pr_limit=0):
        super().__init__(pr_limit)
        self.cfp = get_cfp_file_path()[0]

    def filter(self, attrs):
        for req in attrs.get('req', []):
            if req.endswith('_compiler_stub'):
                return True
        conditional = super().filter(attrs)
        return (conditional or not any(x in attrs.get('req', []) for x in self.compilers))

    def migrate(self, recipe_dir, attrs, **kwargs):
        with indir(recipe_dir):
            content, self.messages = update_cb3('meta.yaml', self.cfp)
            with open('meta.yaml', 'w') as f:
                f.write(content)
            self.set_build_number('meta.yaml')
        return super().migrate(recipe_dir, attrs)

    def pr_body(self):
        body = super().pr_body()
        body = body.format('{}\n'
                    '*If you have recived a `Migrate to Jinja2 compiler '
                    'syntax` PR from me recently please close that one and use '
                    'this one*.\n'
                    'It is very likely that this feedstock is in need of migration.\n'
                    'Notes and instructions for merging this PR:\n'
                    '1. Please merge the PR only after the tests have passed. \n'
                    "2. Feel free to push to the bot's branch to update this PR if needed. \n"
                    "3. If this recipe has a `cython` dependency please note that only a `C`"
                    " compiler has been added. If the project also needs a `C++` compiler"
                    " please add it by adding `- {{ compiler('cxx') }}` to the build section \n"
                    .format(self.messages))
        return body

    def commit_message(self):
        return "migrated to Jinja2 compiler syntax build"

    def pr_title(self):
        return 'Migrate to Jinja2 compiler syntax'

    def pr_head(self):
        return $USERNAME + ':' + self.remote_branch()

    def remote_branch(self):
        return 'compiler_migration2'


class Noarch(Migrator):
    """Migrator for adding noarch."""
    migrator_version = 0

    compiler_pat = re.compile('.*_compiler_stub')
    sel_pat = re.compile('(.+?)\s*(#.*)?\[([^\[\]]+)\](?(2)[^\(\)]*)$')
    unallowed_reqs = ['toolchain', 'toolchain3', 'gcc', 'cython', 'clangdev']
    checklist = ['No compiled extensions',
                 'No post-link or pre-link or pre-unlink scripts',
                 'No OS specific build scripts',
                 'No python version specific requirements',
                 'No skips except for python version. (If the recipe is py3 only, remove skip statement and add version constraint on python)',
                 '2to3 is not used',
                 'Scripts argument in setup.py is not used',
                 'If entrypoints are in setup.py, they are listed in meta.yaml',
                 'No activate scripts',
                 'Not a dependency of `conda`',
                ]

    rerender = True

    def filter(self, attrs):
        conditional = (super().filter(attrs) or
                       attrs.get('meta_yaml', {}).get('outputs') or
                       attrs.get('meta_yaml', {}).get('build', {}).get('noarch')
                      )
        if conditional:
            return True
        python = False
        for req in attrs.get('req', []):
            if self.compiler_pat.match(req) or req in self.unallowed_reqs:
                return True
            if req == 'python':
                python = True
        if not python:
            return True
        for line in attrs.get('raw_meta_yaml', '').splitlines():
            if self.sel_pat.match(line):
                return True

        # Not a dependency of `conda`
        if attrs['feedstock_name'] in nx.ancestors($GRAPH, 'conda'):
            return True

        return False

    def migrate(self, recipe_dir, attrs, **kwargs):
        with indir(recipe_dir):
            build_idx = [l.rstrip() for l in
                         attrs['raw_meta_yaml'].split('\n')].index('build:')
            line = attrs['raw_meta_yaml'].split('\n')[build_idx + 1]
            spaces = len(line) - len(line.lstrip())
            replace_in_file(
                'build:',
                'build:\n{}noarch: python'.format(' '*spaces),
                'meta.yaml',
                leading_whitespace=False)
            replace_in_file(
                    'script:.+?',
                    'script: python -m pip install --no-deps --ignore-installed .',
                    'meta.yaml')
            replace_in_file(
                '  build:',
                '  host:',
                'meta.yaml',
                leading_whitespace=False)
            if 'pip' not in attrs['req']:
                replace_in_file(
                        '  host:',
                        '  host:\n    - pip',
                        'meta.yaml',
                        leading_whitespace=False)
            self.set_build_number('meta.yaml')
        return super().migrate(recipe_dir, attrs)

    def pr_body(self):
        body = super().pr_body()
        body = body.format(
                    'I think this feedstock could be built with noarch.\n'
                    'This means that the package only needs to be built '
                    'once, drastically reducing CI usage.\n'
                    'See [here](https://conda-forge.org/docs/meta.html#building-noarch-packages) '
                    'for more information about building noarch packages.\n'
                    'Before merging this PR make sure:\n{}\n'
                    'Notes and instructions for merging this PR:\n'
                    '1. If any items in the above checklist are not satisfied, '
                    'please close this PR. Do not merge. \n'
                    '2. Please merge the PR only after the tests have passed. \n'
                    "3. Feel free to push to the bot's branch to update this PR if needed. \n"
                    )
        body = body.format('\n'.join(['- [ ] ' + item for item in self.checklist]))
        return body

    def commit_message(self):
        return "add noarch"

    def pr_title(self):
        return 'Suggestion: add noarch'

    def pr_head(self):
        return $USERNAME + ':' + self.remote_branch()

    def remote_branch(self):
        return 'noarch_migration'


class NoarchR(Noarch):
    migrator_version = 0
    rerender = True
    bump_number = 1

    def filter(self, attrs):
        conditional = (Migrator.filter(self, attrs) or
                       attrs.get('meta_yaml', {}).get('outputs') or
                       attrs.get('meta_yaml', {}).get('build', {}).get('noarch')
                      )
        if conditional:
            return True
        r = False
        for req in attrs.get('req', []):
            if self.compiler_pat.match(req) or req in self.unallowed_reqs:
                return True

        if attrs['feedstock_name'].startswith("r-"):
            r = True
        if not r:
            return True

        ## R recipes tend to have some things in their build / test that have selectors

        # for line in attrs.get('raw_meta_yaml', '').splitlines():
        #    if self.sel_pat.match(line):
        #        return True
        return False

    def migrate(self, recipe_dir, attrs, **kwargs):
        check_for = ['toolchain', 'libgcc', 'compiler']

        noarch = not any(c in attrs['raw_meta_yaml'] for c in check_for)

        r_pkg_name = attrs['feedstock_name'][2:]
        r_noarch_build_sh = dedent("""
        #!/bin/bash
        if [[ $target_platform =~ linux.* ]] || [[ $target_platform == win-32 ]] || [[ $target_platform == win-64 ]] || [[ $target_platform == osx-64 ]]; then
          export DISABLE_AUTOBREW=1
          mv DESCRIPTION DESCRIPTION.old
          grep -v '^Priority: ' DESCRIPTION.old > DESCRIPTION
          $R CMD INSTALL --build .
        else
          mkdir -p $PREFIX/lib/R/library/{r_pkg_name}
          mv * $PREFIX/lib/R/library/{r_pkg_name}
        fi
        """).format(r_pkg_name=r_pkg_name)

        with indir(recipe_dir):
            if noarch:
                with open('build.sh', 'w') as f:
                    f.writelines(r_noarch_build_sh)
            new_text = ''
            with open('meta.yaml', 'r') as f:
                lines = f.readlines()
                lines_stripped = [line.rstrip() for line in lines]
                if noarch and 'build:' in lines_stripped:
                    index = lines_stripped.index('build:')
                    spacing = 2
                    s = len(lines[index+1].lstrip()) - len(lines[index+1])
                    if s > 0:
                        spacing = s
                    lines[index] = lines[index] + " "*spacing + "noarch: generic\n"
                regex_unix1 = re.compile('license_file: \'{{ environ\["PREFIX"\] }}/lib/R/share/licenses/(\S+)\'\s+# \[unix\]')
                regex_unix2 = re.compile('license_file: \'{{ environ\["PREFIX"\] }}\\\/lib\\\/R\\\/share\\\/licenses\\\/(.+)\'\\s+# \[unix\]')
                regex_win = re.compile('license_file: \'{{ environ\["PREFIX"\] }}\\\R\\\share\\\licenses\\\(\S+)\'\s+# \[win\]')
                for i, line in enumerate(lines_stripped):
                    if noarch and line.lower().strip().startswith("skip: true"):
                        lines[i] = ""
                    # Fix path to licenses
                    if regex_unix1.match(line.strip()):
                        lines[i] = regex_unix1.sub('license_file: \'{{ environ["PREFIX"] }}/lib/R/share/licenses/\\1\'',
                                                   lines[i])
                    if regex_unix2.match(line.strip()):
                        lines[i] = regex_unix2.sub('license_file: \'{{ environ["PREFIX"] }}/lib/R/share/licenses/\\1\'',
                                                   lines[i])
                    if regex_win.match(line.strip()):
                        lines[i] = ''

                new_text = ''.join(lines)
            if new_text:
                with open('meta.yaml', 'w') as f:
                    f.writelines(new_text)
            self.set_build_number('meta.yaml')
        return self.migrator_uid(attrs)

    def pr_body(self):
        body = super().pr_body()
        body = body.format(
                    'It is likely this feedstock needs to be rebuilt.\n'
                    'Notes and instructions for merging this PR:\n'
                    '1. Please merge the PR only after the tests have passed. \n'
                    "2. Feel free to push to the bot's branch to update this PR if needed. \n"
                    "{}\n"
                    )
        return body

    def commit_message(self):
        return "add noarch r"

    def pr_title(self):
        if self.name:
            return 'Noarch R for ' + self.name
        else:
            return 'Bump build number'

    def remote_branch(self):
        return 'r-noarch'


class Rebuild(Migrator):
    """Migrator for bumping the build number."""
    migrator_version = 0
    rerender = True
    bump_number = 1
    # TODO: add a description kwarg for the status page at some point.
    def __init__(self, graph=None, name=None, pr_limit=0, top_level=None,
                 cycles=None, obj_version=None):
        super().__init__(pr_limit, obj_version)
        if graph == None:
            self.graph = nx.DiGraph()
        else:
            self.graph = graph
        self.name = name
        self.top_level = top_level
        self.cycles = set(chain.from_iterable(cycles or []))

    def filter(self, attrs):
        if super().filter(attrs, 'Upstream:'):
            return True
        if attrs['feedstock_name'] not in self.graph:
            return True
        # If in top level or in a cycle don't check for upstreams just build
        if ((self.top_level and attrs['feedstock_name'] in self.top_level)
            or (self.cycles and attrs['feedstock_name'] in self.cycles)):
            return False
        # Check if all upstreams have been built
        for node in self.graph.predecessors(attrs['feedstock_name']):
            att = self.graph.node[node]['payload']
            muid = frozen_to_json_friendly(self.migrator_uid(att))
            if muid not in _no_pr_pred(att.get('PRed', [])) and not att.get('archived', False):
                return True
            # This is due to some PRed_json loss due to bad graph deploy outage
            for m_pred_json in att.get('PRed', []):
                if m_pred_json['data'] == muid['data']:
                    break
            else:
                m_pred_json = None
            # note that if the bot is missing the PR we assume it is open
            # so that errors halt the migration and can be fixed
            if m_pred_json and m_pred_json.get('PR', {'state': 'open'}).get('state', '') == 'open':
                return True
        return False

    def migrate(self, recipe_dir, attrs, **kwargs):
        with indir(recipe_dir):
            self.set_build_number('meta.yaml')
        return super().migrate(recipe_dir, attrs)

    def pr_body(self):
        body = super().pr_body()
        additional_body = ("This PR has been triggered in an effort to update **{0}**.\n\n"
                           "Notes and instructions for merging this PR:\n"
                           "1. Please merge the PR only after the tests have passed. \n"
                           "2. Feel free to push to the bot's branch to update this PR if needed. \n"
                           "**Please note that if you close this PR we presume that "
                           "the feedstock has been rebuilt, so if you are going to "
                           "perform the rebuild yourself don't close this PR until "
                           "the your rebuild has been merged.**\n\n"
                           "This package has the following downstream children:\n"
                           "{1}\n"
                           "And potentially more."
                           "".format(self.name,
                                     '\n'.join([a[1] for a in list(self.graph.out_edges($PROJECT))[: 5]])))
        body = body.format(additional_body)
        return body

    def commit_message(self):
        return "bump build number"

    def pr_title(self):
        if self.name:
            return 'Rebuild for ' + self.name
        else:
            return 'Bump build number'

    def pr_head(self):
        return $USERNAME + ':' + self.remote_branch()

    def remote_branch(self):
        s_obj = str(self.obj_version) if self.obj_version else ''
        return 'rebuild' + self.name.lower().replace(' ', '_') + str(self.migrator_version) + s_obj

    def migrator_uid(self, attrs):
        n = super().migrator_uid(attrs)
        n.update(name=self.name)
        return n

    def order(self, graph, total_graph):
        """Run the order by number of decendents, ties are resolved by package name"""
        return sorted(graph, key=lambda x: (len(nx.descendants(total_graph, x)), x),
                      reverse=True)


class Pinning(Migrator):
    """Migrator for remove pinnings for specified requirements."""
    migrator_version = 0
    rerender = True

    def __init__(self, pr_limit=0, removals=None):
        super().__init__(pr_limit)
        if removals == None:
            self.removals = UniversalSet()
        else:
            self.removals = set(removals)

    def filter(self, attrs):
        return (super().filter(attrs) or
                len(attrs.get("req", set()) & self.removals) == 0)

    def migrate(self, recipe_dir, attrs, **kwargs):
        remove_pins = attrs.get("req", set()) & self.removals
        remove_pats = {req: re.compile(f"\s*-\s*{req}.*?(\s+.*?)(\s*#.*)?$") for req in remove_pins}
        self.removed = {}
        with open(os.path.join(recipe_dir, "meta.yaml")) as f:
            raw = f.read()
        lines = raw.splitlines()
        n = False
        for i, line in enumerate(lines):
            for k, p in remove_pats.items():
                m = p.match(line)
                if m is not None:
                    lines[i] = lines[i].replace(m.group(1), "")
                    removed_version = m.group(1).strip()
                    if not n:
                        n = bool(removed_version)
                    if removed_version:
                        self.removed[k] = removed_version
        if not n:
            return False
        upd = "\n".join(lines) + "\n"
        with open(os.path.join(recipe_dir, "meta.yaml"), "w") as f:
            f.write(upd)
        self.set_build_number(os.path.join(recipe_dir, "meta.yaml"))
        return super().migrate(recipe_dir, attrs)

    def pr_body(self):
        body = super().pr_body()
        body = body.format(
                    'I noticed that this recipe has version pinnings that may not be needed.\n'
                    'I have removed the following pinnings:\n'
                    '{}\n'
                    'Notes and instructions for merging this PR:\n'
                    '1. Make sure that the removed pinnings are not needed. \n'
                    '2. Please merge the PR only after the tests have passed. \n'
                    "3. Feel free to push to the bot's branch to update this PR if "
                    "needed. \n".format(
                        '\n'.join(['{}: {}'.format(n, p) for n, p in self.removed.items()])
                    ))
        return body

    def commit_message(self):
        return "remove version pinnings"

    def pr_title(self):
        return 'Suggestion: remove version pinnings'

    def pr_head(self):
        return $USERNAME + ':' + self.remote_branch()

    def remote_branch(self):
        return 'pinning'


class ArchRebuild(Rebuild):
    """
    A Migrator that add aarch64 and ppc64le builds to feedstocks
    """
    migrator_version = 1
    rerender = True
    # We purposefully don't want to bump build number for this migrator
    bump_number = 0
    # We are constraining the scope of this migrator
    target_packages = {
        'ncurses',
        'conda-build',
        'conda-smithy',
        'conda-forge-ci-setup',
        'conda-package-handling',
        'numpy',
        'opencv',
        'ipython',
        'pandas',
        'tornado',
        'matplotlib',
        'dask',
        'distributed',
        'zeromq',
        'notebook',
        'scipy',
        'libarchive',
        'zstd',
        'krb5',
        'scikit-learn',
        'scikit-image'
        'su-exec',
        'flask',
        'sqlalchemy',
        'psycopg2',
        'tini',
        'clangdev',
        'pyarrow',
        'numba',
        'r-base',
        'protobuf',
        'cvxpy',
        'gevent',
        'gunicorn',
        'sympy',
        'tqdm',
        # mpi variants
        'openmpi',
        'mpich',
        'poetry',
        'flit',
        'constructor',
        # py27 things
        'typing',
        'enum34',
        'functools32',
        'jsoncpp',
        'bcrypt',
        'root',
        }
    ignored_packages = {'make', 'perl', 'toolchain', 'posix',
        'patchelf', # weird issue
    }
    arches = {
        "linux_aarch64": "default",
        "linux_ppc64le": "default",
    }

    def __init__(self, graph=None, name=None, pr_limit=0, top_level=None,
                 cycles=None):
        super().__init__(graph=graph, name=name, pr_limit=pr_limit, top_level=top_level,
                         cycles=cycles)
        # filter the graph down to the target packages
        if self.target_packages:
            packages = self.target_packages.copy()
            for target in self.target_packages:
                if target in self.graph.nodes:
                    packages.update(nx.ancestors(self.graph, target))
            self.graph.remove_nodes_from([n for n in self.graph if n not in packages])
        # filter out stub packages and ignored packages
        for node in list(self.graph.nodes):
            if (node.endswith('_stub')
                    or (node.startswith('m2-'))
                    or (node.startswith('m2w64-'))
                    or (node in self.ignored_packages)):
                self.graph.remove_node(node)

    def filter(self, attrs):
        if super().filter(attrs):
            return True
        muid = frozen_to_json_friendly(self.migrator_uid(attrs))
        for arch in self.arches:
            configured_arch = attrs.get("conda-forge.yml", {}).get("provider", {}).get(arch)
            if configured_arch:
                return muid in _no_pr_pred(attrs.get('PRed', []))

    def migrate(self, recipe_dir, attrs, **kwargs):
        with indir(recipe_dir + '/..'):
            with open('conda-forge.yml', 'r') as f:
                y = safe_load(f)
            if 'provider' not in y:
                y['provider'] = {}
            for k, v in self.arches.items():
                if k not in y['provider']:
                    y['provider'][k] = v

            with open('conda-forge.yml', 'w') as f:
                safe_dump(y, f)
        return super().migrate(recipe_dir, attrs, **kwargs)

    def pr_title(self):
        return 'Arch Migrator'

    def pr_body(self):
        body = dedent("""\
        This feedstock is being rebuilt as part of the aarch64/ppc64le migration

        cc: @conda-forge/arm-arch

        **Please don't close this PR without reaching out the the ARM migrators first**
        """)
        return body

    def remote_branch(self):
        return super().remote_branch() + '_arch'


class BlasRebuild(Rebuild):
    """Migrator for rebuilding for blas 2.0."""
    migrator_version = 0
    rerender = True
    bump_number = 1

    blas_patterns = [
        re.compile('(\s*?)-\s*(blas|openblas|mkl|(c?)lapack)'),
        re.compile('(\s*?){%\s*set variant\s*=\s*"openblas"?\s*%}'),
    ]

    def __init__(self, graph=None, name=None, pr_limit=0, top_level=None,
                 cycles=None, obj_version=None):
        super().__init__(graph=graph, name="blas2", pr_limit=pr_limit, top_level=top_level,
                         cycles=cycles, obj_version=obj_version)

    def migrate(self, recipe_dir, attrs, **kwargs):
        with indir(recipe_dir):
            # Update build number
            # Remove blas related packages and features
            with open('meta.yaml', 'r') as f:
                lines = f.readlines()
            reqs_line = "build:"
            for i, line in enumerate(lines):
                if line.strip() == "host:":
                    reqs_line = "host:"
                for blas_pattern in self.blas_patterns:
                    m = blas_pattern.match(line)
                    if m is not None:
                        lines[i] = ""
                        break
            for i, line in enumerate(lines):
                sline = line.lstrip()
                if len(sline) != len(line) and line.strip() == reqs_line:
                    for dep in ["libblas", "libcblas"]:
                        print(lines[i], len(line)-len(sline))
                        lines[i] = lines[i] + " "*(len(line)-len(sline)) + "  - " + dep + "\n"
            new_text = ''.join(lines)
            with open('meta.yaml', 'w') as f:
                f.write(new_text)
        return super().migrate(recipe_dir, attrs)

    def pr_body(self):
        body = super().pr_body()
        additional_body = ("This PR has been triggered in an effort to update for new BLAS scheme.\n\n"
                           "New BLAS scheme builds conda packages against the Reference-LAPACK's libraries\n"
                           "which allows to change the BLAS implementation at install time by the user.\n\n"
                           "Checklist:\n"
                           "1. Tests has passed. \n"
                           "2. Added `liblapack, liblapacke` if they are needed. \n"
                           "3. Removed `libcblas` if `cblas_*` API is not used. \n"
                           "Feel free to push to the bot's branch to update this PR if needed. \n"
                           "**Please note that if you close this PR we presume that "
                           "the feedstock has been rebuilt, so if you are going to "
                           "perform the rebuild yourself don't close this PR until "
                           "the your rebuild has been merged.**\n\n"
                           "This package has the following downstream children:\n"
                           "{0}\n"
                           "And potentially more."
                           "".format('\n'.join([a[1] for a in list(self.graph.out_edges($PROJECT))[: 5]])))
        body = body.format(additional_body)
        return body

    def commit_message(self):
        return "Rebuild for new BLAS scheme"

    def pr_title(self):
        return 'Rebuild for new BLAS scheme'


class RBaseRebuild(Rebuild):
    """Migrator for rebuilding all R packages."""
    migrator_version = 0
    rerender = True
    bump_number = 1

    def migrate(self, recipe_dir, attrs, **kwargs):
        # Set the provider to Azure only
        with indir(recipe_dir + '/..'):
            if os.path.exists('conda-forge.yml'):
                with open('conda-forge.yml', 'r') as f:
                    y = safe_load(f)
            else:
                y = {}
            if 'provider' not in y:
                y['provider'] = {}
            y['provider']['win'] = 'azure'
            with open('conda-forge.yml', 'w') as f:
                safe_dump(y, f)

        with indir(recipe_dir):
            with open('meta.yaml', 'r') as f:
                text = f.read()

            changed = False
            lines = text.split("\n")

            if attrs['feedstock_name'].startswith("r-") and "- conda-forge/r" not in text \
                    and any(a in text for a in ["johanneskoester", "bgruening", "daler", "jdblischak", "cbrueffer", "dbast", "dpryan79"]):
                for i, line in enumerate(lines):
                    if line.strip() == "recipe-maintainers:" and i + 1 < len(lines):
                        lines[i] = line + "\n" + lines[i+1][:lines[i+1].index("-")] + "- conda-forge/r"

                changed = True

            for i, line in enumerate(lines):
                if line.lstrip().startswith("- {{native}}toolchain"):
                    replaced_lines = []
                    for comp in ['c', 'cxx', 'fortran']:
                        if "compiler('"+ comp + "')" in text:
                            replaced_lines.append(line.replace("- {{native}}toolchain", "- {{ compiler('m2w64_"+ comp + "') }}"))
                    if len(replaced_lines) != 0:
                        lines[i] = '\n'.join(replaced_lines)
                        changed = True
                        break

            if changed:
                with open('meta.yaml', 'w') as f:
                    f.write('\n'.join(lines))

        return super().migrate(recipe_dir, attrs)


class GFortranOSXRebuild(Rebuild):
    migrator_version = 0
    rerender = True
    bump_number = 1

    def pr_body(self):
        body = super(Rebuild, self).pr_body()
        additional_body = ("This PR has been triggered in an effort to update **{0}**.\n\n"
                           "Notes and instructions for merging this PR:\n"
                           "1. Please merge the PR only after the tests have passed. \n"
                           "2. Feel free to push to the bot's branch to update this PR if needed. \n"
                           "**Please note that if you close this PR we presume that "
                           "the feedstock has been rebuilt, so if you are going to "
                           "perform the rebuild yourself don't close this PR until "
                           "the your rebuild has been merged.**\n\n"
                           "This package has the following downstream children:\n"
                           "{1}\n"
                           "And potentially more."
                           "".format("to gfortran 7 for OSX",
                                     '\n'.join([a[1] for a in list(self.graph.out_edges($PROJECT))[: 5]])))
        body = body.format(additional_body)
        return body

    def commit_message(self):
        return "Rebuild for gfortran 7 for OSX"

    def pr_title(self):
        return "Rebuild for gfortran 7 for OSX"


# This may replace Rebuild
class MigrationYaml(Migrator):
    """Migrator for bumping the build number."""
    migrator_version = 0
    rerender = True
    bump_number = 1
    # TODO: add a description kwarg for the status page at some point.
    # TODO: make yaml_contents an arg?
    def __init__(self, yaml_contents='',
                 graph=None, name=None, pr_limit=0, top_level=None,
                 cycles=None, obj_version=None):
        super().__init__(pr_limit, obj_version)
        self.yaml_contents = yaml_contents
        if graph == None:
            self.graph = nx.DiGraph()
        else:
            self.graph = graph
        self.name = name
        self.top_level = top_level
        self.cycles = set(chain.from_iterable(cycles or []))

    def filter(self, attrs):
        if super().filter(attrs, 'Upstream:'):
            return True
        if attrs['feedstock_name'] not in self.graph:
            return True
        # If in top level or in a cycle don't check for upstreams just build
        if ((self.top_level and attrs['feedstock_name'] in self.top_level)
            or (self.cycles and attrs['feedstock_name'] in self.cycles)):
            return False
        # Check if all upstreams have been built
        for node in self.graph.predecessors(attrs['feedstock_name']):
            att = self.graph.node[node]
            muid = frozen_to_json_friendly(self.migrator_uid(att))
            if muid not in _no_pr_pred(att.get('PRed', [])) and not att.get('archived', False):
                return True
            # This is due to some PRed_json loss due to bad graph deploy outage
            for m_pred_json in att.get('PRed', []):
                if m_pred_json['data'] == muid['data']:
                    break
            else:
                m_pred_json = None
            if m_pred_json and m_pred_json['PR'].get('state', '') == 'open':
                return True
        return False

    def migrate(self, recipe_dir, attrs, **kwargs):
        with indir(os.path.join(recipe_dir, '../.ci_support')):
            os.makedirs('migrations', exist_ok=True)
            with indir('migrations'):
                with open(f'{self.name}.yaml', 'w') as f:
                    f.write(self.yaml_contents)
                git add .
        with indir(recipe_dir):
            self.set_build_number('meta.yaml')
        return self.migrator_uid(attrs)

    def pr_body(self):
        body = super().pr_body()
        additional_body = ("This PR has been triggered in an effort to update **{0}**.\n\n"
                           "Notes and instructions for merging this PR:\n"
                           "1. Please merge the PR only after the tests have passed. \n"
                           "2. Feel free to push to the bot's branch to update this PR if needed. \n"
                           "**Please note that if you close this PR we presume that "
                           "the feedstock has been rebuilt, so if you are going to "
                           "perform the rebuild yourself don't close this PR until "
                           "the your rebuild has been merged.**\n\n"
                           "This package has the following downstream children:\n"
                           "{1}\n"
                           "And potentially more."
                           "".format(self.name,
                                     '\n'.join([a[1] for a in list(self.graph.out_edges($PROJECT))[: 5]])))
        body = body.format(additional_body)
        return body

    def commit_message(self):
        return "bump build number"

    def pr_title(self):
        if self.name:
            return 'Rebuild for ' + self.name
        else:
            return 'Bump build number'

    def pr_head(self):
        return $USERNAME + ':' + self.remote_branch()

    def remote_branch(self):
        s_obj = str(self.obj_version) if self.obj_version else ''
        return 'rebuild' + self.name.lower().replace(' ', '_') + str(self.migrator_version) + s_obj

    def migrator_uid(self, attrs):
        n = super().migrator_uid(attrs)
        n.update(name=self.name)
        return n

    def order(self, graph, total_graph):
        """Run the order by number of decendents, ties are resolved by package name"""
        return sorted(graph, key=lambda x: (len(nx.descendants(total_graph, x)), x),
                      reverse=True)
<|MERGE_RESOLUTION|>--- conflicted
+++ resolved
@@ -26,11 +26,7 @@
 
 from conda_forge_tick.path_lengths import cyclic_topological_sort
 from .utils import render_meta_yaml, UniversalSet, frozen_to_json_friendly, \
-<<<<<<< HEAD
-    as_iterable, parse_meta_yaml
-=======
-    as_iterable, CB_CONFIG
->>>>>>> 3fd17a19
+    as_iterable, parse_meta_yaml, CB_CONFIG
 
 
 try: 
